name: Yaml Lint
on:
  push:
    branches:
<<<<<<< HEAD
    - master
    - single-tech/databricks-ops
  pull_request:
    branches:
    - master
    - single-tech/databricks-ops
=======
    - main
    - single-tech/databricks
  pull_request:
    branches:
    - main
    - single-tech/databricks
>>>>>>> 82454034

jobs:
  yml-lint:
    runs-on: ubuntu-latest
    steps:
    - uses: actions/checkout@v2
    - uses: actions/setup-python@v2
      with:
        python-version: 3.8
    - name: Run yaml lint
      run: |
        pip install yamllint
        yamllint .github/workflows/*.yml -d "{extends: default, rules: {document-start: disable, line-length: disable, truthy: disable, indentation: {spaces: 2, indent-sequences: false}}}"<|MERGE_RESOLUTION|>--- conflicted
+++ resolved
@@ -2,21 +2,12 @@
 on:
   push:
     branches:
-<<<<<<< HEAD
-    - master
-    - single-tech/databricks-ops
-  pull_request:
-    branches:
-    - master
-    - single-tech/databricks-ops
-=======
     - main
     - single-tech/databricks
   pull_request:
     branches:
     - main
     - single-tech/databricks
->>>>>>> 82454034
 
 jobs:
   yml-lint:
