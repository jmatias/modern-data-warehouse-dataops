name: Custom Cred Scan
on:
  push:
    branches:
<<<<<<< HEAD
    - master
    - single-tech/databricks-ops
=======
    - main
    - single-tech/databricks
>>>>>>> 82454034

jobs:
  pattern_match_with_secrets:
    runs-on: ubuntu-latest
    steps:
    - uses: actions/checkout@v2
    - shell: bash
      env:
        SECRET: ${{ secrets.ExcludeList }}
      run: (( $(grep -riE $SECRET . | wc -l) == 0 ))<|MERGE_RESOLUTION|>--- conflicted
+++ resolved
@@ -2,13 +2,8 @@
 on:
   push:
     branches:
-<<<<<<< HEAD
-    - master
-    - single-tech/databricks-ops
-=======
     - main
     - single-tech/databricks
->>>>>>> 82454034
 
 jobs:
   pattern_match_with_secrets:
