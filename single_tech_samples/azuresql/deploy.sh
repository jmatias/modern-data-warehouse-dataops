#!/bin/bash

# Access granted under MIT Open Source License: https://en.wikipedia.org/wiki/MIT_License
#
# Permission is hereby granted, free of charge, to any person obtaining a copy of this software and associated 
# documentation files (the "Software"), to deal in the Software without restriction, including without limitation 
# the rights to use, copy, modify, merge, publish, distribute, sublicense, # and/or sell copies of the Software, 
# and to permit persons to whom the Software is furnished to do so, subject to the following conditions:
#
# The above copyright notice and this permission notice shall be included in all copies or substantial portions 
# of the Software.
#
# THE SOFTWARE IS PROVIDED "AS IS", WITHOUT WARRANTY OF ANY KIND, EXPRESS OR IMPLIED, INCLUDING BUT NOT LIMITED 
# TO THE WARRANTIES OF MERCHANTABILITY, FITNESS FOR A PARTICULAR PURPOSE AND NONINFRINGEMENT. IN NO EVENT SHALL 
# THE AUTHORS OR COPYRIGHT HOLDERS BE LIABLE FOR ANY CLAIM, DAMAGES OR OTHER LIABILITY, WHETHER IN AN ACTION OF 
# CONTRACT, TORT OR OTHERWISE, ARISING FROM, OUT OF OR IN CONNECTION WITH THE SOFTWARE OR THE USE OR OTHER 
# DEALINGS IN THE SOFTWARE.

#######################################################
# Deploys azuresql samples. 
# See README for prerequisites.
#######################################################

set -o errexit
set -o pipefail
<<<<<<< HEAD
=======
# set -o nounset
>>>>>>> 88b1f1fd
set -o xtrace # For debugging

# REQUIRED VARIABLES:
# GITHUB_REPO_URL - Github URL
# GITHUB_PAT_TOKEN - Github PAT Token

# OPTIONAL VARIABLES
# DEPLOYMENT_ID - Identifier to append to names of resource created for this deployment. Resources will also be tagged with this. Defaults to generated string.
# BRANCH_NAME - Branch that pipelines will be deployed for. Defaults to Master.
# AZURESQL_SERVER_PASSWORD - Password for the sqlAdmin account. Defaults to generated value.
# RESOURCE_GROUP_NAME - resource group name
# RESOURCE_GROUP_LOCATION - resource group location (ei. australiaeast)

. ./scripts/common.sh
. ./scripts/init_environment.sh

if [ -z $BRANCH_NAME ]
then 
    echo "No working branch name specified, defaulting to master"
    export BRANCH_NAME='master'
fi

# Create resource group
echo "Creating resource group $RESOURCE_GROUP_NAME"
az group create --name $RESOURCE_GROUP_NAME --location $RESOURCE_GROUP_LOCATION
az group update -n $RESOURCE_GROUP_NAME --tags "source=mdw-dataops" "deployment=$DEPLOYMENT_ID"

###############
# Setup Azure service connection

# Retrieve azure sub information
az_sub=$(az account show --output json)
export AZURE_SUBSCRIPTION_ID=$(echo $az_sub | jq -r '.id')
az_sub_name=$(echo $az_sub | jq -r '.name')

# Create Service Account
az_sp_name=mdw-dataops-${DEPLOYMENT_ID}-sp
echo "Creating service principal: $az_sp_name for azure service connection"
az_sp=$(az ad sp create-for-rbac \
    --role contributor \
    --scopes /subscriptions/$AZURE_SUBSCRIPTION_ID/resourceGroups/$RESOURCE_GROUP_NAME \
    --name $az_sp_name \
    --output json)
export SERVICE_PRINCIPAL_ID=$(echo $az_sp | jq -r '.appId')
az_sp_tenant_id=$(echo $az_sp | jq -r '.tenant')

#tags don't seem to work right on service principals at the moment.
az ad sp update --id $SERVICE_PRINCIPAL_ID --add tags "source=mdw-dataops"
az ad sp update --id $SERVICE_PRINCIPAL_ID --add tags "deployment=$DEPLOYMENT_ID"

# Create Azure Service connection in Azure DevOps
export AZURE_DEVOPS_EXT_AZURE_RM_SERVICE_PRINCIPAL_KEY=$(echo $az_sp | jq -r '.password')
echo "Creating Azure service connection Azure DevOps"
az devops service-endpoint azurerm create \
    --name "mdw-dataops-azure" \
    --azure-rm-service-principal-id "$SERVICE_PRINCIPAL_ID" \
    --azure-rm-subscription-id "$AZURE_SUBSCRIPTION_ID" \
    --azure-rm-subscription-name "$az_sub_name" \
    --azure-rm-tenant-id "$az_sp_tenant_id"


###############
# Setup Github service connection

export AZURE_DEVOPS_EXT_GITHUB_PAT=$GITHUB_PAT_TOKEN
echo "Creating Github service connection in Azure DevOps"
export GITHUB_SERVICE_CONNECTION_ID=$(az devops service-endpoint github create \
    --name "mdw-dataops-github" \
    --github-url "$GITHUB_REPO_URL" \
    --output json | jq -r '.id')

###############
# Deploy pipelines

./scripts/deploy_azure_pipelines_01_validate_pr.sh
./scripts/deploy_azure_pipelines_02_build.sh
./scripts/deploy_azure_pipelines_03_simple_multi_stage.sh
./scripts/deploy_azure_pipelines_04_multi_stage_predeploy_test.sh

echo "Completed deployment ${DEPLOYMENT_ID}"

# ####################
# # BUILD ENV FILE FROM CONFIG INFORMATION

# timestamp=$(date +"%Y%m%d%H%M%S")
# env_file=.$timestamp.env

# echo "Appending configuration to .env file: $env_file"
# cat << EOF >> $env_file

# # ------ Configuration from deployment on ${timestamp} -----------
# RESOURCE_GROUP=${RESOURCE_GROUP_NAME}
# RESOURCE_GROUP_LOCATION=${RESOURCE_GROUP_LOCATION}

# AZURESQL_SERVER_NAME_SIMPLE_MULTISTAGE=${simple_multistage_sqlsrvr_name}
# AZURESQL_SERVER_ADMIN=${azuresql_srvr_admin}
# AZURESQL_SERVER_PASSWORD=${AZURESQL_SERVER_PASSWORD}

# AZURESQL_SERVER_NAME_MULTISTAGE_PREDEPLOY=${multistage_predeploy_sqlsrvr_name}

# SERVICE_PRINCIPAL_NAME=${az_sp_name}
# SERVICE_PRINCIPAL_ID=${SERVICE_PRINCIPAL_ID}
# SERVICE_PRINCIPAL_PASSWORD=${AZURE_DEVOPS_EXT_AZURE_RM_SERVICE_PRINCIPAL_KEY}
# SERVICE_PRINCIPAL_TENANT=${az_sp_tenant_id}

# EOF
# echo "Completed deploying AzureSQL DataOps sample!"<|MERGE_RESOLUTION|>--- conflicted
+++ resolved
@@ -23,10 +23,6 @@
 
 set -o errexit
 set -o pipefail
-<<<<<<< HEAD
-=======
-# set -o nounset
->>>>>>> 88b1f1fd
 set -o xtrace # For debugging
 
 # REQUIRED VARIABLES:
