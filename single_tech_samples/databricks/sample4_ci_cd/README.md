<<<<<<< HEAD
# Azure Databricks CI/CD template

## Contents

- [1. Solution Overview](#1-solution-overview)
  - [1.1. Scope](#11-scope)
  - [1.2. Architecture](#12-architecture)
  - [1.3. Technologies used](#13-technologies-used)
- [2. How to use this template](#2-how-to-use-this-sample)
  - [2.1. Prerequisites](#21-prerequisites)
    - [2.1.1 Software Prerequisites](#211-software-prerequisites)
  - [2.2. Setup and deployment](#22-setup-and-deployment)
  - [2.3. Deployed Resources](#23-deployed-resources)
  - [2.4. Sample project Structure](#24-sample-project-structure)
    - [2.4.1 multiple notebooks](#241-multiple-notebooks)
    - [2.4.2 notebook by pyspark API](#242-notebook-by-pyspark-API)
    - [2.4.3 notebook by sparksql](#243-notebook-by-sparksql)
    - [2.4.4 notebook plus python module](#244-notebook-plus-python-module)
    - [2.4.5 python spark jo](#245-python-spark-job)

## 1. Solution Overview

When build a project in databricks, we can start from some notebooks and implement the business logic in Python and SparkSQL. Before go-production, we need to create CI/CD pipelines. To reduce the effort of build CI/CD pipelines, we build this git repository as template including sample noteboks and unit testing plus Azure DevOps yaml files as CI/CD pipelines.

**It is the scaffolding of Azure databricks project.**

To make it easy extendable, the notebooks and python code only contain super simple logic, and the unit testing is implemented by pytest and [nutter](https://github.com/microsoft/nutter)

This template focuses on automating provisioning, CI/CD pipeline, and various approaches of spark application implementation.

### 1.1. Scope

The following list captures the scope of this template:

1. Sample code
    1. Notebook with pyspark API, Spark SQL and multiple notebooks.
    2. Non-Notebook, purely python
    3. hybrid - python module plus notebook
2. Unit testing
    1. pytest for python module & notebooks
    2. [nutter](https://github.com/microsoft/nutter) for notebooks

3. Provision Azure Databricks environments of development, testing and production via provision pipepline.
4. CI/CD pipelien to build and run testing automatically.

Details about [how to use this sample](#3-how-to-use-this-sample) can be found in the later sections of this document.

### 1.2. Architecture

The below diagram illustrates the deployment process flow followed in this template:

  ![architecture](images/architecture.png "architecture")

### 1.3. Technologies used

The following technologies are used to build this template:

- [Azure DevOps](https://azure.microsoft.com/en-us/services/devops/)
- [Azure Databricks](https://azure.microsoft.com/en-au/free/databricks/)
- [Azure Resource Manager](https://docs.microsoft.com/en-us/azure/azure-resource-manager/management/overview)
- [nutter](https://github.com/microsoft/nutter)

## 2. How to use this template

This section holds the information about usage instructions of this template.

### 2.1. Prerequisites

The following are the prerequisites for deploying this template :

1. [Github account](https://github.com/)
2. [Azure Account](https://azure.microsoft.com/en-au/free/search/?&ef_id=Cj0KCQiAr8bwBRD4ARIsAHa4YyLdFKh7JC0jhbxhwPeNa8tmnhXciOHcYsgPfNB7DEFFGpNLTjdTPbwaAh8bEALw_wcB:G:s&OCID=AID2000051_SEM_O2ShDlJP&MarinID=O2ShDlJP_332092752199_azure%20account_e_c__63148277493_aud-390212648371:kwd-295861291340&lnkd=Google_Azure_Brand&dclid=CKjVuKOP7uYCFVapaAoddSkKcA)
   - *Permissions needed*:  The ability to create and deploy to an Azure [resource group](https://docs.microsoft.com/en-us/azure/azure-resource-manager/management/overview), a [service principal](https://docs.microsoft.com/en-us/azure/active-directory/develop/app-objects-and-service-principals), and grant the [collaborator role](https://docs.microsoft.com/en-us/azure/role-based-access-control/overview) to the service principal over the resource group.

   - Active subscription with the following [resource providers](https://docs.microsoft.com/en-us/azure/azure-resource-manager/management/azure-services-resource-providers) enabled:
     - Microsoft.Databricks
3. [DevOps for Azure Databricks](https://marketplace.visualstudio.com/items?itemName=riserrad.azdo-databricks) It is the plugin of DevOps to support Azure Databricks deployments.

### 2.2. Setup and deployment

[Please check this document to the provision of databricks and other services](sample4_ci_cd/devops/README.md)


### 2.3. Sample project Structure

```txt

├── devops
|   ├── config
|   ├── scripts
|   ├── template
|   |    └── jobs
│   ├── README.md
│   └── iac-create-environment-pipeline-arm.yml
├── hybrid
│   ├── README.md
│   ├── devops
│   │    ├──cd-pipeline.yml
│   │    └──ci-pipeline.yml
│   ├── common
│   │    ├── __init__.py
│   │    ├── module_a.py
│   │    ├── module_b.py
│   │    └── tests
│   │          ├── module_a_test.py
│   │          └── module_b_test.py
│   ├── notebooks
│   │    ├── main_notebook.py
│   │    └── tests
│   │          └── main_notebook_test.py
│   └── setup.py
├── notebook
│   ├── README.md
│   ├── devops
│   │      ├──cd-pipeline.yml
│   │      └──ci-pipeline.yml
│   └── notebooks
│          ├── main_notebook.py
│          ├── main_notebook_sql.py
│          ├── module_a_notebook.py
│          ├── module_b_notebook.py
│          └── tests
│               ├── main_notebook_sql_test.py
│               ├── main_notebook_test.py
│               ├── module_a_notebook_test.py
│               └── module_b_notebook_test.py
├── python
│   ├── README.md
│   ├── devops
│   │      ├──cd-pipeline.yml
│   │      └──ci-pipeline.yml
│   ├── common
│   │    ├── __init__.py
│   │    ├── module_a.py
│   │    └── module_b.py
│   ├── main.py
│   ├── setup.py
│   └── tests
│        ├── integration
│        │     └── main_test.py
│        └── unit
│              ├── module_a_test.py
│              └── module_b_test.py
├── pytest.ini
├── README.md
└── unit-requirements.txt

```

In this template we offer 5 different ways to build a Spark Application with Databricks notebooks or python files.
In each sample code folder, there are

- sample notebooks or python files
- unit testing code
- Azure DevOps pipeline yaml files

#### How to use the template

1. Here is a shell script to setup your project with the template

```shell
git clone https://github.com/Azure-Samples/modern-data-warehouse-dataops.git 
cd modern-data-warehouse-dataops
git checkout single-tech/databricks-ops
git archive --format=tar single-tech/databricks-ops:single_tech_samples/databricks/sample4_ci_cd | tar -x -C ../
cd ..
rm -rf modern-data-warehouse-dataops

git init
git remote add origin <your repo url>
git add -A
git commit -m "first commit"
git push -u origin --all
```


1. In your Azure DevOps project
    - create a ci pipeline and select ci-pipeline.yml. it will run unit tests and publish the artifacts when changes committed.
    - create a cd pipeline and select cd-pipeline.yml. it will run integration tests when ci pipeline successfully run and the go-production deployment can be manually triggered.

1. For notebooks based spark application, you can import notebooks samples into databricks workspace from the repo of your Azure DevOps projects. Then use Databricks to edit teh notebooks. Here is an instructions how to import it.
[https://docs.microsoft.com/en-us/azure/databricks/repos](https://docs.microsoft.com/en-us/azure/databricks/repos)

1. For python files based spark application, you can clone it to your local repo from the repo of your Azure DevOps projects, and then edit in your favorite IDE.

1. After you finshing add your logic or creating new files, you can run unit tests before you commit the changes to the repo of your Azure DevOps project. the commit will trigger the ci pipeline to run unit tests and publish artifacts.

> we don't advice to run notebooks in local with unit testing mode, so notebooks only have integration testing.
---
> Why we have 3 different ways to build spark application? As it is not supported by Databricks to build python modules. You can only do it in local IDE. And local IDE have very limited intergation with notebooks. So to meet different spark application programming approaches, we created the differenct samples.

#### 2.4.1 notebook by pyspark API

This folder includes a sample of notebook "main_notebook.py" which use pyspark API, plus another notebook as its integration test.

[Please check the detail of the sample code.](notebook-dataframe/README.md)

#### 2.4.2 notebook by sparksql

This folder includes a sample of notebook "main_notebook.py" which use spark sql, plus anothernotebook as its integration test.

[Please check the detail of the sample code.](notebook-sparksql/README.md)

#### 2.4.3 notebook by multiple notebooks

This folder includes 3 notebooks, the module_a and module_b notebooks are reusable notebooks. There are 3 integration testing notebooks.

[Please check the detail of the sample code.](multi-notebooks/README.md)

#### 2.4.4 notebook plus python module

This folder includes 1 notebook and 2 python files, the python files will be build as a library and import by the notebook. There are 1 integration testing notebook and 2 pytest based unit tests.

[Please check the detail of the sample code.](notebook-python-lib/README.md)

#### 2.4.5 python spark job

This folder includes 3 python files, the python files will be build as a spark job and library. There are 1 integration test and 2 pytest based unit tests.

[Please check the detail of the sample code.](pyspark/README.md)
=======
# Readme
>>>>>>> 2e5c644d
<|MERGE_RESOLUTION|>--- conflicted
+++ resolved
@@ -1,4 +1,3 @@
-<<<<<<< HEAD
 # Azure Databricks CI/CD template
 
 ## Contents
@@ -219,6 +218,4 @@
 This folder includes 3 python files, the python files will be build as a spark job and library. There are 1 integration test and 2 pytest based unit tests.
 
 [Please check the detail of the sample code.](pyspark/README.md)
-=======
-# Readme
->>>>>>> 2e5c644d
+
